--- conflicted
+++ resolved
@@ -237,7 +237,6 @@
 
             # --- Loop for epochs ---
             for self.epoch in range(self.config.miner.n_epochs):
-<<<<<<< HEAD
                 try:
                     # ---- Serve ----
                     self.neuron.axon.serve( self.model )
@@ -285,42 +284,6 @@
                     # ---- Save best loss and model ----
                     if self.training_loss and self.epoch % 10 == 0 and self.training_loss < self.best_train_loss:
                         self.best_train_loss = self.training_loss / 10 # update best train loss
-=======
-
-                # ---- Serve ----
-                self.neuron.axon.serve( self.model )
-
-                # ---- Train Model ----
-                self.train()
-
-                # If model has borked for some reason, we need to make sure it doesn't emit weights
-                # Instead, reload into previous version of model
-                if torch.any(torch.isnan(torch.cat([param.view(-1) for param in self.model.parameters()]))):
-                    self.model, self.optimizer = self.model_toolbox.load_model(self.config)
-                    continue
-
-                # ---- Emitting weights ----
-                self.neuron.metagraph.set_weights(self.row, wait_for_inclusion = True) # Sets my row-weights on the chain.
-
-                # ---- Sync metagraph ----
-                self.neuron.metagraph.sync() # Pulls the latest metagraph state (with my update.)
-                self.row = self.neuron.metagraph.row.to(self.model.device)
-
-                # --- Epoch logs ----
-                #print(self.neuron.axon.__full_str__())
-                #print(self.neuron.dendrite.__full_str__())
-                #print(self.neuron.metagraph)
-
-                # ---- Update Tensorboard ----
-                self.neuron.dendrite.__to_tensorboard__(self.tensorboard, self.global_step)
-                self.neuron.metagraph.__to_tensorboard__(self.tensorboard, self.global_step)
-                self.neuron.axon.__to_tensorboard__(self.tensorboard, self.global_step)
-
-                # ---- Save best loss and model ----
-                if self.training_loss and self.training_loss < self.best_train_loss: #self.epoch % 10 == 0:
-                    if self.training_loss < self.best_train_loss:
-                        self.best_train_loss = self.training_loss  # update best train loss
->>>>>>> 4267d25b
                         self.model_toolbox.save_model(
                             self.config.miner.full_path,
                             {
