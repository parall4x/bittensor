import argparse
import grpc
import torch
import torch.nn as nn
import bittensor
import time

from torch.autograd.function import once_differentiable
from typing import Tuple, List, Optional
from loguru import logger
from munch import Munch

from bittensor import bittensor_pb2_grpc as bittensor_grpc
from bittensor import bittensor_pb2
from bittensor.serializer import PyTorchSerializer
from bittensor.exceptions.Exceptions import RPCError, EmptyTensorException, ResponseShapeException, SerializationException
import time
import asyncio
from bittensor.exceptions.handlers import rollbar

# dummy tensor that triggers autograd in a RemoteExpert
DUMMY = torch.empty(0, requires_grad=True)

def nill_response_for(inputs):
    return torch.zeros( (inputs.size(0), inputs.size(1), bittensor.__network_dim__) )

class Dendrite(nn.Module):
    r"""
    Bittensor object used to make calls to the network. It can called like a normal torch nn.Module
    and is differentiable. Messages passed through this module will be sent to neuron objects, either remote
    or local, and return response torch tensors. Gradients passing through this module on a .backward() call will trigger
    the Backward rpc calls, passing gradients to the remote neuron instances called during the Forward operation.

    Args:
        config (:obj:`bittensor.Config`, `required`):
            Bittensor config object.
    Examples::

        >>> from bittensor

        >>> # Initialize config defaults.
        >>> config = Config.load()

        >>> # Create Dendrite nn.module
        >>> dendrite = bittensor.Dendrite(config)

        >>> if len(metagraph.neurons()) > 0
        >>>     requests = [torch.rand(10, 100) for _ in metagraph.neurons()] # Random query tensors.
        >>>     responses = dendrite (requests, metagraph.neurons()) # Make network queries.
        >>>     responses[0].backward() # Backprop through dendrite.
    """

    def __init__(
            self,
            config,
            keypair,
    ):
        super().__init__()
        self._config = config
        self.__keypair = keypair
        self._remotes = {}

    @staticmethod   
    def add_args(parser: argparse.ArgumentParser) -> argparse.ArgumentParser:
        parser.add_argument('--dendrite.pass_gradients', default=True, type=bool, 
                            help='Switch to true is the neuron passes gradients to downstream peers.')
        parser.add_argument('--dendrite.timeout', default=0.5, type=float, 
                            help='Per request RPC timeout.')
        return parser

    @staticmethod   
    def check_config(config: Munch) -> Munch:
        assert config.dendrite.timeout >= 0, 'timeout must be positive value, got {}'.format(config.dendrite.timeout)
        return config

    def forward_text(self, neurons: List[bittensor_pb2.Neuron],
                     x: List[torch.Tensor]) -> Tuple[List[torch.Tensor], torch.Tensor]:
        r""" Forward text inputs to neurons.

            Args:
                neurons (:obj:`List[bittensor_pb2.Neuron]` of shape :obj:`(num_neurons)`, `required`):
                    List of remote neurons which match length of x. Tensors from x are sent forward to these neurons.

                x (:obj:`List[torch.Tensor]` of shape :obj:`(num_neurons * [batch_size, sequence_len])`, `required`):
                    List of tensors to send to corresponsing neurons. Tensors are text input_ids encoded using the
                    bittensor tokenizer of shape [batch_size, sequence_len].

            Returns:
                forwad_output (:obj:`List[torch.FloatTensor]` of shape :obj:`(batch_size, sequence_len, bittensor.network_size)`, `required`):
                    Output encodings of inputs produced by remote neurons. Non-responses are zeroes of common shape.
        """
        if len(x[0].shape) != 2:
            error_msg = 'Text inputs should rank 2 with semantic shape: [batch_size, sequence_len]'
            raise ValueError(error_msg)
        if len(x) != len(neurons):
            error_msg = 'List of text inputs x should have the same length as passed destination neurons, got {} and {}'.format(len(x), len(neurons))
            raise ValueError(error_msg)
        if len(x) < 1:
            error_msg = 'Must pass more than 0 input for argument x, got {}'.format(len(x))
            raise ValueError(error_msg)
        return self.forward(neurons, x, bittensor_pb2.Modality.TEXT)

    def forward_image(self, neurons: List[bittensor_pb2.Neuron],
                      x: List[torch.Tensor]) -> Tuple[List[torch.Tensor], torch.Tensor]:
        r""" Forward image inputs to neurons.

            Args:
                neurons (:obj:`List[bittensor_pb2.Neuron]` of shape :obj:`(num_neurons)`, `required`):
                    List of remote neurons which match length of x. Tensors from x are sent forward to these neurons.

                x (:obj:`List[torch.Tensor]` of shape :obj:`(num_neurons * [batch_size, sequence_len, channels, rows, cols])`, `required`):
                    List of image-tensors to send to corresponsing neurons. Tensors are images encoded using the
                    torch.toTensor() or other encoding which produces the shape [batch_size, channels, rows, cols].

            Returns:
                forwad_output (:obj:`List[torch.FloatTensor]` of shape :obj:`(batch_size, sequence_len, bittensor.network_size)`, `required`):
                    Output encodings of images produced by remote neurons. Non-responses are zeroes of common shape.
        """
        # TODO(const): Checks across all tensors and other shape checks.
        if len(x[0].shape) != 5:
            error_msg = 'Image inputs should be rank 5 with semantic shape: [batch_size, sequence_dim, channels, rows, cols]'
            raise ValueError(error_msg)
        if len(x) != len(neurons):
            error_msg = 'List of image inputs x should have the same length as passed destination neurons, got {} and {}'.format(len(x), len(neurons))
            raise ValueError(error_msg)
        if len(x) < 1:
            error_msg = 'Must pass more than 0 input for argument x, got {}'.format(len(x))
            raise ValueError(error_msg)
        return self.forward(neurons, x, bittensor_pb2.Modality.IMAGE)

    def forward_tensor(self, neurons: List[bittensor_pb2.Neuron],
                       x: List[torch.Tensor]) -> Tuple[List[torch.Tensor], torch.Tensor]:
        r""" Forward tensor inputs to neurons.

            Args:
                neurons (:obj:`List[bittensor_pb2.Neuron]` of shape :obj:`(num_neurons)`, `required`):
                    List of remote neurons which match length of x. Tensors from x are sent forward to these neurons.

                x (:obj:`List[torch.Tensor]` of shape :obj:`(num_neurons * [batch_size, sequence_len, feature_len])`, `required`):
                    List of tensors to send to corresponsing neurons. Tensors are of arbitrary type and
                    with shape [batch_size, sequence_len, feature_len].

            Returns:
                forwad_output (:obj:`List[torch.FloatTensor]` of shape :obj:`num_neurons * (batch_size, sequence_len, bittensor.network_size)]`, `required`):
                    Output encodings of tensors produced by remote neurons. Non-responses are zeroes of common shape.
        """
        if len(x[0].shape) != 3:
            error_msg = 'Tensor inputs should be rank 3 with semantic shape: [batch_size, sequence_len, feature_len]'
            raise ValueError(error_msg)
        if len(x) != len(neurons):
            error_msg = 'List of tensor inputs x should have the same length as passed destination neurons, got {} and {}'.format(len(x), len(neurons))
            raise ValueError(error_msg)
        if len(x) < 1:
            error_msg = 'Must pass more than 0 input for argument x, got {}'.format(len(x))
            raise ValueError(error_msg)
        return self.forward(neurons, x, bittensor_pb2.Modality.TENSOR)

    def forward(self, neurons: List[bittensor_pb2.Neuron],
                x: List[torch.Tensor],
                mode: bittensor_pb2.Modality) -> Tuple[List[torch.Tensor], torch.LongTensor]:
        r""" Forward tensor inputs to neurons.

            Args:
                neurons (:obj:`List[bittensor_pb2.Neuron]` of shape :obj:`(num_neurons)`, `required`):
                    List of remote neurons which match length of x. Tensors from x are sent forward to these neurons.

                x (:obj:`List[torch.Tensor]` of shape :obj:`(num_neurons * [shape])`, `required`):
                    List of tensors to send to corresponsing neurons. Tensors are of arbitrary type and shape depending on the
                    modality.

                mode (:obj:`bittensor_pb2.Modality` of shape :obj:`(1)`, `required`):
                    Bittensor forward modality type. Enum in [TEXT, IMAGE, TENSOR]

            Returns:
                forward_outputs (:obj:`List[torch.FloatTensor]` of shape :obj:`num_neurons * (batch_size, sequence_len, bittensor.network_size)]`, `required`):
                    Output encodings of tensors produced by remote neurons. Non-responses are zeroes of common shape.

                call_results (:obj:`List[torch.LongTensor]` of shape :obj:`[num_neurons]`, `required`):
                    dendrite call results
        """
        if len(x) != len(neurons):
            error_msg = 'List of inputs x should have the same length as passed destination neurons, got {} and {}'.format(len(x), len(neurons))
            raise ValueError(error_msg)
        if len(x) < 1:
            error_msg = 'Must pass more than 0 input for argument x, got {}'.format(len(x))
            raise ValueError(error_msg)

        # Run async calls.
        loop = asyncio.new_event_loop()
        results = loop.run_until_complete(self.gather(loop, x, neurons, mode))
        loop.stop()

        tensor_results = [res[0] for res in results]
        call_results = torch.tensor([res[1] for res in results])
        return tensor_results, call_results

    async def gather(self, loop: asyncio.base_events.BaseEventLoop, inputs, neurons, mode):
            
        # Fill async calls.
        calls = []
        for i, (inputs_i, neuron_i) in enumerate(list(zip(inputs, neurons))):
            
            # Find remote or create one.
            if neuron_i.public_key not in self._remotes:
                self._remotes[neuron_i.public_key] = RemoteNeuron(neuron_i, self._config, self.__keypair)
            remote = self._remotes[neuron_i.public_key]

            # Append async call.
            calls.append( loop.run_in_executor(None, remote.forward, inputs_i, mode) )
        
        # Gather results and return.
        results = await asyncio.gather(*calls)
        return results

# NOTE: (const) This code has been ported from hivemind thanks to Yozh and Max.
# Credit to them for designing this structure and api around torch. Here being ported to
# bittensor, and eventually should interact seemlessly with hivemind nodes as well.
# TODO (const): needs to check shapes/ input types/ other.
class RemoteNeuron(nn.Module):
    """ Class which bundles a grpc connection to a remote host as a standard auto-grad torch.nn.Module.
    """

    def __init__(self, neuron: bittensor_pb2.Neuron, config, keypair):
        super().__init__()
        self.neuron = neuron
        self.config = config
        self.keypair = keypair
        # Loop back if the neuron is local.
        if neuron.address == config.axon.remote_ip:
            ip = "localhost:"
            if config.axon.remote_ip == "host.docker.internal":
                ip = "host.docker.internal:"
            self.endpoint = ip + str(neuron.port)
        else:
            self.endpoint = neuron.address + ':' + str(neuron.port)
        # TODO(const): should accept defaults. config = bittensor.config_or_defaults(config)

        self.channel = grpc.insecure_channel(
            self.endpoint,
            options=[('grpc.max_send_message_length', -1),
                     ('grpc.max_receive_message_length', -1)])
        self.stub = bittensor_grpc.BittensorStub(self.channel)
        # TODO(const): setter and getters for signature and nounce.
        self.signature = None
        self.nounce = None

    def __del__(self):
        if self.channel is not None:
            self.channel.close()

    def forward(self, inputs: torch.Tensor, mode: bittensor_pb2.Modality) -> Tuple[torch.Tensor, bool]:

        # Empty calls get nill responses.
        if torch.numel(inputs) == 0:
            return torch.tensor([]), 0

        try:
            outputs = _RemoteModuleCall.apply(self, DUMMY, inputs, mode)
<<<<<<< HEAD
        except (SerializationException, EmptyTensorException, ResponseShapeException) as e:
            logger.warning("Exception occured in Remoteneuron forward call: {}".format(e))
            rollbar.send_exception()

=======
            return outputs, 1

        except (SerializationException, EmptyTensorException, ResponseShapeException, RPCError) as e:
            logger.trace("Exception occured in Remoteneuron forward call: {}".format(e))
>>>>>>> 558efef4
            outputs = nill_response_for(inputs)
            return outputs, -1

        except Exception as e:
            logger.trace('Uncaught error in forward call. {}', e)
            outputs = nill_response_for(inputs)
            return outputs, -1

class _RemoteModuleCall(torch.autograd.Function):
    """ Internal autograd-friendly call of a remote module over grpc"""

    @staticmethod
    def forward(ctx, caller: RemoteNeuron, dummy: torch.Tensor,
                inputs: torch.Tensor,
                mode: bittensor_pb2.Modality) -> torch.Tensor:
        # Save for backward call.
        ctx.caller = caller
        ctx.mode = mode
        ctx.inputs = inputs

        # Serialize inputs.
        try:
            serialized_inputs = PyTorchSerializer.serialize(inputs, mode)
        except SerializationException:
            raise SerializationException('Failed to serialize inputs for forward call')
        ctx.serialized_inputs =  serialized_inputs

        # Build request.
        request = bittensor_pb2.TensorMessage(
            version=bittensor.__version__,
            public_key=ctx.caller.keypair.public_key,
            nounce=ctx.caller.nounce,
            signature=ctx.caller.signature,
            tensors=[serialized_inputs])

        # Make call.
        pre_response_time = time.time() # in seconds
        try:
<<<<<<< HEAD
            # Serialize inputs to bytest buffer.
            try:
                serialized_inputs = PyTorchSerializer.serialize(inputs, mode)
            except SerializationException:
                rollbar.send_exception()
                raise SerializationException
            ctx.serialized_inputs =  serialized_inputs

            # Build request for forward.
            request = bittensor_pb2.TensorMessage(
                version=bittensor.__version__,
                public_key=ctx.caller.keypair.public_key,
                nounce=ctx.caller.nounce,
                signature=ctx.caller.signature,
                tensors=[serialized_inputs])

            # Forward tensor.
            pre_response_time = time.time() # in seconds
            response = ctx.caller.stub.Forward(request, timeout=caller.config.dendrite.timeout)
            # Time (in seconds) response took
            elapsed_time = time.time() - pre_response_time
            bittensor.session.tbwriter.save_dendrite_bandwidth_data(
                'Remote Module Forward Call Response Message Size (MB)', response.ByteSize() / 1024)
            bittensor.session.tbwriter.save_dendrite_bandwidth_data(
                'Remote Module Forward Call Turnaround latency (seconds)', round(elapsed_time, 2))

            # Deserialize outputs and return.
            if len(response.tensors) > 0:
                outputs = PyTorchSerializer.deserialize_tensor(
                    response.tensors[0])
            else:
                raise EmptyTensorException(
                    'Forward request returned no tensors.')

            # Check batch_size.
            if outputs.size(0) != inputs.size(0) \
                    or outputs.size(1) != inputs.size(1) \
                    or outputs.size(2) != bittensor.__network_dim__:
                raise ResponseShapeException(
                    'Forward request returned tensor with incorrect shape {}'.
                        format(list(outputs.shape)))

            # Safe catch NaNs and replace with 0.0.
            outputs = torch.where(torch.isnan(outputs),
                                  torch.zeros_like(outputs), outputs)

        # Catch Errors and return zeros.
        except (grpc._channel._InactiveRpcError, EmptyTensorException,
                SerializationException, ResponseShapeException) as e:
            rollbar.send_exception()
            outputs = nill_response_for(inputs)
=======
            response = ctx.caller.stub.Forward(request, timeout=caller.config.dendrite.timeout)
        except grpc.RpcError as e:
            raise RPCError('failed rpc with error {}'.format(e.code()))
        elapsed_time = time.time() - pre_response_time
>>>>>>> 558efef4

        # Logs.
        bittensor.session.tbwriter.save_dendrite_bandwidth_data(
            'Remote Module Forward Call Response Message Size (MB)', response.ByteSize() / 1024)
        bittensor.session.tbwriter.save_dendrite_bandwidth_data(
            'Remote Module Forward Call Turnaround latency (seconds)', round(elapsed_time, 2))

        # Check tensor response.
        if len(response.tensors) == 0:
            raise EmptyTensorException('Forward request returned no tensors.')

        # Deserialize.
        try:
            outputs = PyTorchSerializer.deserialize_tensor(response.tensors[0])
        except:
            raise SerializationException('Failed to serialize responses from forward call with response {}'.format(response.tensors[0]))
    
        # Check shape
        if  outputs.size(0) != inputs.size(0) \
            or outputs.size(1) != inputs.size(1) \
            or outputs.size(2) != bittensor.__network_dim__:
                raise ResponseShapeException( 'Forward request returned tensor with incorrect shape {}'. format(list(outputs.shape)))

        # Safe catch NaNs and replace with 0.0.
        outputs = torch.where(torch.isnan(outputs), torch.zeros_like(outputs), outputs)

        # Return.
        return outputs

    @staticmethod
    @once_differentiable
    def backward(ctx, grads: torch.Tensor) -> Optional[torch.Tensor]:

        # Fill zeros response. Gradient do not pass through peers.
        zeros = nill_response_for(ctx.inputs)

        # Swtich for passing gradients.
        if not ctx.caller.config.dendrite.pass_gradients:
            return (None, None, zeros, None)

        else:
            try:
                # Serialize inputs to bytes.
                serialized_grads = PyTorchSerializer.serialize_tensor(grads)
                serialized_inputs = ctx.serialized_inputs

                # Build request for forward.
                request = bittensor_pb2.TensorMessage(
                    version=bittensor.__version__,
                    public_key=ctx.caller.keypair.public_key,
                    nounce=ctx.caller.nounce,
                    signature=ctx.caller.signature,
                    tensors=[serialized_inputs, serialized_grads])

                # Non blocking future.
                ctx.caller.stub.Backward.future(request, timeout=ctx.caller.config.dendrite.timeout)
                return (None, None, zeros, None)

            except:
                rollbar.send_exception()
                return (None, None, zeros, None)
<|MERGE_RESOLUTION|>--- conflicted
+++ resolved
@@ -256,21 +256,14 @@
 
         try:
             outputs = _RemoteModuleCall.apply(self, DUMMY, inputs, mode)
-<<<<<<< HEAD
         except (SerializationException, EmptyTensorException, ResponseShapeException) as e:
-            logger.warning("Exception occured in Remoteneuron forward call: {}".format(e))
             rollbar.send_exception()
-
-=======
-            return outputs, 1
-
-        except (SerializationException, EmptyTensorException, ResponseShapeException, RPCError) as e:
             logger.trace("Exception occured in Remoteneuron forward call: {}".format(e))
->>>>>>> 558efef4
             outputs = nill_response_for(inputs)
             return outputs, -1
 
         except Exception as e:
+            rollbar.send_exception()
             logger.trace('Uncaught error in forward call. {}', e)
             outputs = nill_response_for(inputs)
             return outputs, -1
@@ -291,6 +284,7 @@
         try:
             serialized_inputs = PyTorchSerializer.serialize(inputs, mode)
         except SerializationException:
+            rollbar.send_exception()
             raise SerializationException('Failed to serialize inputs for forward call')
         ctx.serialized_inputs =  serialized_inputs
 
@@ -305,64 +299,10 @@
         # Make call.
         pre_response_time = time.time() # in seconds
         try:
-<<<<<<< HEAD
-            # Serialize inputs to bytest buffer.
-            try:
-                serialized_inputs = PyTorchSerializer.serialize(inputs, mode)
-            except SerializationException:
-                rollbar.send_exception()
-                raise SerializationException
-            ctx.serialized_inputs =  serialized_inputs
-
-            # Build request for forward.
-            request = bittensor_pb2.TensorMessage(
-                version=bittensor.__version__,
-                public_key=ctx.caller.keypair.public_key,
-                nounce=ctx.caller.nounce,
-                signature=ctx.caller.signature,
-                tensors=[serialized_inputs])
-
-            # Forward tensor.
-            pre_response_time = time.time() # in seconds
-            response = ctx.caller.stub.Forward(request, timeout=caller.config.dendrite.timeout)
-            # Time (in seconds) response took
-            elapsed_time = time.time() - pre_response_time
-            bittensor.session.tbwriter.save_dendrite_bandwidth_data(
-                'Remote Module Forward Call Response Message Size (MB)', response.ByteSize() / 1024)
-            bittensor.session.tbwriter.save_dendrite_bandwidth_data(
-                'Remote Module Forward Call Turnaround latency (seconds)', round(elapsed_time, 2))
-
-            # Deserialize outputs and return.
-            if len(response.tensors) > 0:
-                outputs = PyTorchSerializer.deserialize_tensor(
-                    response.tensors[0])
-            else:
-                raise EmptyTensorException(
-                    'Forward request returned no tensors.')
-
-            # Check batch_size.
-            if outputs.size(0) != inputs.size(0) \
-                    or outputs.size(1) != inputs.size(1) \
-                    or outputs.size(2) != bittensor.__network_dim__:
-                raise ResponseShapeException(
-                    'Forward request returned tensor with incorrect shape {}'.
-                        format(list(outputs.shape)))
-
-            # Safe catch NaNs and replace with 0.0.
-            outputs = torch.where(torch.isnan(outputs),
-                                  torch.zeros_like(outputs), outputs)
-
-        # Catch Errors and return zeros.
-        except (grpc._channel._InactiveRpcError, EmptyTensorException,
-                SerializationException, ResponseShapeException) as e:
-            rollbar.send_exception()
-            outputs = nill_response_for(inputs)
-=======
             response = ctx.caller.stub.Forward(request, timeout=caller.config.dendrite.timeout)
         except grpc.RpcError as e:
             raise RPCError('failed rpc with error {}'.format(e.code()))
         elapsed_time = time.time() - pre_response_time
->>>>>>> 558efef4
 
         # Logs.
         bittensor.session.tbwriter.save_dendrite_bandwidth_data(
@@ -379,7 +319,7 @@
             outputs = PyTorchSerializer.deserialize_tensor(response.tensors[0])
         except:
             raise SerializationException('Failed to serialize responses from forward call with response {}'.format(response.tensors[0]))
-    
+
         # Check shape
         if  outputs.size(0) != inputs.size(0) \
             or outputs.size(1) != inputs.size(1) \
