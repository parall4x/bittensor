--- conflicted
+++ resolved
@@ -7,12 +7,13 @@
 """
 
 import bittensor
-from bittensor.synapses.mnist.model import MnistSynapse
+from bittensor.synapses.ffnn.model import FFNNSynapse, FFNNConfig
 from bittensor.utils.model_utils import ModelToolbox
 
 import argparse
 from loguru import logger
 import math
+import time
 import torch
 import torch.optim as optim
 import torchvision
@@ -28,10 +29,7 @@
     momentum = 0.9
     log_interval = 10
     epoch = 0
-<<<<<<< HEAD
-=======
     global_step = 0
->>>>>>> 8d67a468
     best_test_loss = math.inf
     device = torch.device("cuda" if torch.cuda.is_available() else "cpu")
    
@@ -43,15 +41,12 @@
     logger.info(config)
     bittensor.init( config )
     bittensor.start()
-
-    # Setup model toolbox
-    model_toolbox = ModelToolbox(config.datapath, "mnist")
-    model_toolbox.setup_model_directory()
     
     # Build local synapse to serve on the network.
-    model = MnistSynapse()
+    model_config = FFNNConfig()
+    model = FFNNSynapse(model_config)
     model.to( device ) # Set model to device.
-    bittensor.serve( model.deepcopy() )
+    bittensor.serve( model.deepcopy(model_config) )
 
     # Build the optimizer.
     optimizer = optim.SGD(model.parameters(), lr=learning_rate, momentum=momentum)
@@ -74,10 +69,10 @@
             # Forward pass.
             images = images.to(device)
             targets = torch.LongTensor(targets).to(device)
-            output = model(images, targets, query = True)
+            output = model(images, targets, remote = True)
 
             # Backprop.
-            loss = output['loss']
+            loss = output['remote_target_loss'] + output['distillation_loss']
             loss.backward()
             optimizer.step()
             global_step += 1
@@ -85,17 +80,17 @@
             # Logs:
             if (batch_idx + 1) % log_interval == 0: 
                 n = len(train_data)
-                max_logit = output['network_target'].data.max(1, keepdim=True)[1]
+                max_logit = output['remote_target'].data.max(1, keepdim=True)[1]
                 correct = max_logit.eq( targets.data.view_as(max_logit) ).sum()
-                loss_item  = output['network_target_loss'].item()
+                loss_item  = output['remote_target_loss'].item()
                 processed = ((batch_idx + 1) * batch_size_train)
                 
                 progress = (100. * processed) / n
                 accuracy = (100.0 * correct) / batch_size_train
                 logger.info('Train Epoch: {} [{}/{} ({:.0f}%)]\tLocal Loss: {:.6f}\t Accuracy: {:.6f}', 
                     epoch, processed, n, progress, loss_item, accuracy)
-                bittensor.tbwriter.add_scalar('train network target loss', output['network_target_loss'].item(), time.time())
-                bittensor.tbwriter.add_scalar('train student target loss', output['student_target_loss'].item(), time.time())
+                bittensor.tbwriter.add_scalar('train remote target loss', output['remote_target_loss'].item(), time.time())
+                bittensor.tbwriter.add_scalar('train local target loss', output['local_target_loss'].item(), time.time())
                 bittensor.tbwriter.add_scalar('train distilation loss', output['distillation_loss'].item(), time.time())
                 bittensor.tbwriter.add_scalar('train loss', output['loss'].item(), time.time())
                 bittensor.tbwriter.add_scalar('train accuracy', accuracy, time.time())
@@ -122,11 +117,11 @@
                 labels = torch.LongTensor(labels).to(device)
 
                 # Compute full pass and get loss.
-                outputs = model.forward(images, labels, query=False)
+                outputs = model.forward(images, labels, remote = False)
                 loss = loss + outputs['loss']
                 
                 # Count accurate predictions.
-                max_logit = outputs['student_target'].data.max(1, keepdim=True)[1]
+                max_logit = outputs['local_target'].data.max(1, keepdim=True)[1]
                 correct = correct + max_logit.eq( labels.data.view_as(max_logit) ).sum()
         
         # # Log results.
@@ -152,16 +147,9 @@
                 best_test_loss = test_loss
                 
                 # Save and serve the new best local model.
-<<<<<<< HEAD
                 logger.info( 'Saving/Serving model: epoch: {}, loss: {}, path: {}', epoch, test_loss, config.logdir + '/model.torch' )
                 torch.save( {'epoch': epoch, 'model': model.state_dict(), 'test_loss': test_loss}, config.logdir + '/model.torch' )
-                bittensor.serve( model.deepcopy() )
-=======
-                logger.info('Saving/Serving model: epoch: {}, loss: {}, path: {}', epoch, test_loss, config.datapath + model_toolbox.trial_id + '/model.torch')
-                model_toolbox.save_model(model, epoch, optimizer, test_loss)
-                #torch.save({ 'epoch': epoch, 'model': model.state_dict(), 'test_loss': test_loss}, config.datapath + trial_uid + '/model.torch')
-                bittensor.serve( model.deepcopy()  )
->>>>>>> 8d67a468
+                bittensor.serve( model.deepcopy(model_config) )
 
             epoch += 1
 
